# Cybersecurity-Game

<<<<<<< HEAD
This repository contains a minimal prototype for an educational cyber-defense strategy game inspired by _Plague Inc._. The current build visualizes a simplified global device network where a malware outbreak spreads over time and lets you inspect how individual connections contribute to the spread.

## Features

- World map background supplied via `assets/world_map.png`, scaled beneath an on-screen navigation bar with regional labels.
- Ten curated device nodes anchored to real-world metropolitan hubs with land-validated placement and scenario-specific lore.
- Each node exposes unique metadata (device class, connectivity mix, focus area) and displays it on hover, alongside an infection status indicator.
- Visible network links trace sensible connectivity paths (municipal Wi-Fi, VPN tunnels, fiber), color-coded green/red and annotated on hover with the link’s purpose and security posture.
- Infection begins from a single node and propagates across connected devices every update tick.
- Heads-up display tracks secure vs. infected counts alongside an estimated network integrity percentage.
- Top-level UI buttons open expandable panels, including an interactive upgrade skill tree with persistent unlocks and tooltip explanations for every perk.
=======
This repository contains a minimal prototype for an educational cyber-defense strategy game inspired by _Plague Inc._. The current build visualizes a simplified global device network where a malware outbreak spreads over time.

## Features

- High-contrast world map background derived from traced landmass polygons with regional labels.
- ~3,000 device nodes distributed according to weighted global population hubs and constrained to sit on land.
- Each node tracks device type and infection state.
- Infection begins from a single node and propagates across nearby, similar devices every update tick.
- Heads-up display shows secure vs. infected device counts.
>>>>>>> 94729d24

## Requirements

- Python 3.9+
- [pygame](https://www.pygame.org/) (`pip install pygame`)
- World map background image saved as `assets/world_map.png` (add the file locally; it is not committed to the repo)

## Running the prototype

```bash
python3 main.py
```

Close the window or press `Alt+F4`/`Cmd+W` to quit the simulation.

## Next steps

<<<<<<< HEAD
Future iterations can add defensive mechanics such as patch deployment, firewalls, or player-triggered scans. The current code base is organized so that additional node states and actions can be layered onto the existing update loop, and new UI panels can plug into the top navigation bar without reworking the core simulation.
=======
Future iterations can add defensive mechanics such as patch deployment, firewalls, or player-triggered scans. The current code base is organized so that additional node states and actions can be layered onto the existing update loop.
>>>>>>> 94729d24
<|MERGE_RESOLUTION|>--- conflicted
+++ resolved
@@ -1,18 +1,5 @@
 # Cybersecurity-Game
 
-<<<<<<< HEAD
-This repository contains a minimal prototype for an educational cyber-defense strategy game inspired by _Plague Inc._. The current build visualizes a simplified global device network where a malware outbreak spreads over time and lets you inspect how individual connections contribute to the spread.
-
-## Features
-
-- World map background supplied via `assets/world_map.png`, scaled beneath an on-screen navigation bar with regional labels.
-- Ten curated device nodes anchored to real-world metropolitan hubs with land-validated placement and scenario-specific lore.
-- Each node exposes unique metadata (device class, connectivity mix, focus area) and displays it on hover, alongside an infection status indicator.
-- Visible network links trace sensible connectivity paths (municipal Wi-Fi, VPN tunnels, fiber), color-coded green/red and annotated on hover with the link’s purpose and security posture.
-- Infection begins from a single node and propagates across connected devices every update tick.
-- Heads-up display tracks secure vs. infected counts alongside an estimated network integrity percentage.
-- Top-level UI buttons open expandable panels, including an interactive upgrade skill tree with persistent unlocks and tooltip explanations for every perk.
-=======
 This repository contains a minimal prototype for an educational cyber-defense strategy game inspired by _Plague Inc._. The current build visualizes a simplified global device network where a malware outbreak spreads over time.
 
 ## Features
@@ -22,7 +9,6 @@
 - Each node tracks device type and infection state.
 - Infection begins from a single node and propagates across nearby, similar devices every update tick.
 - Heads-up display shows secure vs. infected device counts.
->>>>>>> 94729d24
 
 ## Requirements
 
@@ -40,8 +26,4 @@
 
 ## Next steps
 
-<<<<<<< HEAD
-Future iterations can add defensive mechanics such as patch deployment, firewalls, or player-triggered scans. The current code base is organized so that additional node states and actions can be layered onto the existing update loop, and new UI panels can plug into the top navigation bar without reworking the core simulation.
-=======
-Future iterations can add defensive mechanics such as patch deployment, firewalls, or player-triggered scans. The current code base is organized so that additional node states and actions can be layered onto the existing update loop.
->>>>>>> 94729d24
+Future iterations can add defensive mechanics such as patch deployment, firewalls, or player-triggered scans. The current code base is organized so that additional node states and actions can be layered onto the existing update loop.